--- conflicted
+++ resolved
@@ -1,13 +1,7 @@
 import { act, renderHook } from '@testing-library/react';
 import { useMarcherStore } from "../useMarcherStore";
-<<<<<<< HEAD
-import { mockMarchers } from './mocks';
-import * as api from '@/api/api';
-import { Marcher } from '@/global/Interfaces';
-=======
 import { mockMarchers } from '@/__mocks__/globalMocks';
 import { Marcher } from '@/global/classes/Marcher';
->>>>>>> b8836436
 
 jest.mock('@/global/classes/Marcher');
 
