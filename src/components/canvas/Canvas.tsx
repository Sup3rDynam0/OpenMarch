/* eslint-disable @typescript-eslint/no-explicit-any */
import React, { useRef, useEffect, useCallback } from "react";
import { fabric } from "fabric";
import { useUiSettingsStore } from "../../stores/uiSettings/useUiSettingsStore";
import { useSelectedPage } from "../../context/SelectedPageContext";
import { useSelectedMarchers } from "../../context/SelectedMarchersContext";
<<<<<<< HEAD
import { idForHtmlToId } from "../../global/Constants";
import * as CanvasMarcherUtils from "./utils/CanvasMarcherUtils";
import { updateMarcherPages } from "../../api/api";
import * as CanvasUtils from "./utils/CanvasUtils";
import { CanvasMarcher, UpdateMarcherPage } from "../../global/Interfaces";
=======
import * as CanvasUtils from "./utils/CanvasUtils";
>>>>>>> b8836436
import { useFieldProperties } from "@/context/fieldPropertiesContext";
import { useMarcherStore } from "@/stores/marcher/useMarcherStore";
import { usePageStore } from "@/stores/page/usePageStore";
import { useMarcherPageStore } from "@/stores/marcherPage/useMarcherPageStore";
import { useIsPlaying } from "@/context/IsPlayingContext";
<<<<<<< HEAD
import { getNextPage } from "../page/PageUtils";

function Canvas() {
    const { isPlaying, setIsPlaying } = useIsPlaying()!;
    const { marchers, marchersAreLoading } = useMarcherStore()!;
    const { pagesAreLoading, pages } = usePageStore()!;
    const { marcherPages, marcherPagesAreLoading, fetchMarcherPages } = useMarcherPageStore()!;
=======
import { MarcherPage, ModifiedMarcherPageArgs } from "@/global/classes/MarcherPage";
import { Page } from "@/global/classes/Page";
import { CanvasMarcher, tempoToDuration } from "@/global/classes/CanvasMarcher";

function Canvas() {
    const { isPlaying, setIsPlaying } = useIsPlaying()!;
    const { marchers } = useMarcherStore()!;
    const { pages } = usePageStore()!;
    const { marcherPages } = useMarcherPageStore()!;
>>>>>>> b8836436
    const { selectedPage, setSelectedPage } = useSelectedPage()!;
    const { setSelectedMarchers } = useSelectedMarchers()!;
    const { fieldProperties } = useFieldProperties()!;
    const { uiSettings } = useUiSettingsStore()!;
<<<<<<< HEAD
    const [isLoading, setIsLoading] = React.useState<boolean>(true);
    const [canvasMarchers] = React.useState<CanvasMarcher[]>([]);
    const staticGridRef = useRef<fabric.Rect | any>(null);
    const canvas = useRef<fabric.Canvas | any>(null);
    const canvasRef = useRef<HTMLCanvasElement>(null);
=======
    const staticGridRef = useRef<fabric.Rect | any>(null);
    const canvas = useRef<fabric.Canvas | any>(null);
    const canvasRef = useRef<HTMLCanvasElement>(null);
    const animationCallbacks = useRef<any>([]);
    const timeoutID = useRef<any>(null);
>>>>>>> b8836436

    /* -------------------------- Listener Functions -------------------------- */
    const handleObjectModified = useCallback((e: any) => {
        if (!selectedPage)
            throw new Error("Selected page not found - handleObjectModified: Canvas.tsx");

<<<<<<< HEAD
        const changes: UpdateMarcherPage[] = [];
        activeObjects.forEach((activeObject: any) => {
            const newCoords = CanvasMarcherUtils.fabricObjectToRealCoords({ canvas: canvas.current, fabricGroup: activeObject as fabric.Group });
            if (activeObject.id_for_html && newCoords?.x && newCoords?.y) {
                const marcherId = idForHtmlToId(activeObject.id_for_html);
                changes.push({ marcher_id: marcherId, page_id: selectedPage!.id, x: newCoords.x, y: newCoords.y });
            } else {
                console.error("Marcher or fabric object not found - handleObjectModified: Canvas.tsx");
            }
        });
        updateMarcherPages(changes).then(() => { fetchMarcherPages() });
    }, [selectedPage, fetchMarcherPages]);
=======
        const activeObjects = canvas.current.getActiveObjects();
        const modifiedMarcherPages: ModifiedMarcherPageArgs[] = [];
        activeObjects.forEach((activeCanvasMarcher: CanvasMarcher) => {
            if (!(activeCanvasMarcher instanceof CanvasMarcher))
                return; // If the active object is not a marcher, return

            const newCoords = activeCanvasMarcher.getMarcherCoords();
            modifiedMarcherPages.push({
                marcher_id: activeCanvasMarcher.marcherObj.id,
                page_id: selectedPage!.id,
                x: newCoords.x,
                y: newCoords.y
            });
        });

        MarcherPage.updateMarcherPages(modifiedMarcherPages);
    }, [selectedPage]);
>>>>>>> b8836436

    /**
     * Set the selected marcher when selected element changes
     */
    const handleSelect = useCallback((e: any) => {
        // Get the marcher ids of the active objects if they are marchers
        const activeObjectMarcherIds = canvas.current.getActiveObjects().map((activeObject: any) =>
            activeObject instanceof CanvasMarcher ? activeObject.marcherObj.id : null
        );

        const newSelectedMarchers = marchers.filter((marcher) => activeObjectMarcherIds.includes(marcher.id));
        setSelectedMarchers(newSelectedMarchers);
    }, [marchers, setSelectedMarchers]);

    /**
     * Deselect the marcher when the selection is cleared
     */
    const handleDeselect = useCallback((e: any) => {
        if (e.deselected) { setSelectedMarchers([]); }
    }, [setSelectedMarchers]);

    /**
     * Set the canvas to dragging mode on mousedown.
     */
    const handleMouseDown = (opt: any) => {
        const evt = opt.e;
        // opt.target checks if the mouse is on the canvas at all
        // Don't move the canvas if the mouse is on a marcher
        const isMarcherSelection = opt.target &&
            (
                opt.target instanceof CanvasMarcher
                ||
                // If the target is a group of marchers (currently only checked if any of the objects are marchers)
                // Will not work when selecting multiple items that aren't marchers
                opt.target._objects?.some((obj: any) => obj instanceof CanvasMarcher)
            );
        if (!isMarcherSelection && !evt.shiftKey) {
            canvas.current.isDragging = true;
            canvas.current.selection = false;
            canvas.current.lastPosX = evt.clientX;
            canvas.current.lastPosY = evt.clientY;
        }
    };

    /**
     * Move the canvas on mousemove when in dragging mode
     */
    const handleMouseMove = (opt: any) => {
        if (canvas.current.isDragging) {
            const e = opt.e;
            const vpt = canvas.current.viewportTransform;
            vpt[4] += e.clientX - canvas.current.lastPosX;
            vpt[5] += e.clientY - canvas.current.lastPosY;
            canvas.current.requestRenderAll();
            canvas.current.lastPosX = e.clientX;
            canvas.current.lastPosY = e.clientY;
        }
    };

    /**
     * Disable dragging mode on mouseup.
     */
    const handleMouseUp = (opt: any) => {
        // on mouse up we want to recalculate new interaction
        // for all objects, so we call setViewportTransform
        canvas.current.setViewportTransform(canvas.current.viewportTransform);
        canvas.current.isDragging = false;
        canvas.current.selection = true;
    };

    /**
     * Zoom in and out with the mouse wheel
     */
    const handleMouseWheel = (opt: any) => {
        // set objectCaching to true to improve performance while zooming
        if (!staticGridRef.current.objectCaching)
            staticGridRef.current.objectCaching = true;

        // set objectCaching to true to improve performance while zooming
        if (!staticGridRef.current.objectCaching)
            staticGridRef.current.objectCaching = true;

        const delta = opt.e.deltaY;
        let zoom = canvas.current.getZoom();
        zoom *= 0.999 ** delta;
        if (zoom > 25) zoom = 25;
        if (zoom < 0.35) zoom = 0.35;
        canvas.current.zoomToPoint({ x: opt.e.offsetX, y: opt.e.offsetY }, zoom);
        opt.e.preventDefault();
        opt.e.stopPropagation();

        // set objectCaching to false after 100ms to improve performance after zooming
        // This is what prevents the grid from being blurry after zooming
        clearTimeout(canvas.current.zoomTimeout);
        canvas.current.zoomTimeout = setTimeout(() => {
            if (staticGridRef.current.objectCaching) {
                staticGridRef.current.objectCaching = false;
                canvas.current.renderAll();
            }
        }, 50);
<<<<<<< HEAD

        // set objectCaching to false after 100ms to improve performance after zooming
        // This is what prevents the grid from being blurry after zooming
        clearTimeout(canvas.current.zoomTimeout);
        canvas.current.zoomTimeout = setTimeout(() => {
            if (staticGridRef.current.objectCaching) {
                staticGridRef.current.objectCaching = false;
                canvas.current.renderAll();
            }
        }, 50);
=======
>>>>>>> b8836436
    };

    const initiateListeners = useCallback(() => {
        if (!canvas.current) return;
        canvas.current.on('object:modified', handleObjectModified);
        canvas.current.on('selection:updated', handleSelect);
        canvas.current.on('selection:created', handleSelect);
        canvas.current.on('selection:cleared', handleDeselect);
<<<<<<< HEAD

        canvas.current.on('mouse:down', handleMouseDown);
        canvas.current.on('mouse:move', handleMouseMove);
        canvas.current.on('mouse:up', handleMouseUp);
        canvas.current.on('mouse:wheel', handleMouseWheel);

=======

        canvas.current.on('mouse:down', handleMouseDown);
        canvas.current.on('mouse:move', handleMouseMove);
        canvas.current.on('mouse:up', handleMouseUp);
        canvas.current.on('mouse:wheel', handleMouseWheel);
>>>>>>> b8836436
    }, [handleObjectModified, handleSelect, handleDeselect]);


    const cleanupListeners = useCallback(() => {
        if (!canvas.current) return;
        canvas.current.off('object:modified');
        canvas.current.off('selection:updated');
        canvas.current.off('selection:created');
        canvas.current.off('selection:cleared');
<<<<<<< HEAD

        canvas.current.off('mouse:down');
        canvas.current.off('mouse:move');
        canvas.current.off('mouse:up');
        canvas.current.off('mouse:wheel');

    }, []);
=======

        canvas.current.off('mouse:down');
        canvas.current.off('mouse:move');
        canvas.current.off('mouse:up');
        canvas.current.off('mouse:wheel');
    }, []);

    /* -------------------------- Marcher Functions-------------------------- */
    const renderMarchers = useCallback(() => {
        if (!(canvas.current && selectedPage && marchers && marcherPages))
            return;

        const curMarcherPages = marcherPages.filter((marcherPage) => marcherPage.page_id === selectedPage.id);

        // Get the canvas marchers on the canvas
        const curCanvasMarchers: CanvasMarcher[] =
            canvas.current.getObjects().filter((canvasObject: CanvasMarcher) => canvasObject instanceof CanvasMarcher);

        curMarcherPages.forEach((marcherPage) => {
            // Marcher does not exist on the Canvas, create a new one
            const curCanvasMarcher = curCanvasMarchers.find((canvasMarcher) => canvasMarcher.marcherObj.id === marcherPage.marcher_id);
            if (!curCanvasMarcher) {
                const curMarcher = marchers.find((marcher) => marcher.id === marcherPage.marcher_id);
                if (!curMarcher)
                    throw new Error("Marcher not found - renderMarchers: Canvas.tsx");

                canvas.current.add(new CanvasMarcher(
                    { marcher: curMarcher, marcherPage, canvas: canvas.current }
                ));
            }
            // Marcher exists on the Canvas, move it to the new location if it has changed
            else {
                curCanvasMarcher.setMarcherCoords(marcherPage);
            }
        });
        canvas.current.requestRenderAll();
    }, [marchers, selectedPage, marcherPages]);

>>>>>>> b8836436

    /* -------------------------- useEffects -------------------------- */
    /* Initialize the canvas */
    useEffect(() => {
        if (canvas.current || !selectedPage || !canvasRef.current || !fieldProperties)
            return; // If the canvas is already initialized, or the selected page is not set, return

<<<<<<< HEAD
    /* Initialize the canvas.current */
    // Update the objectModified listener when the selected page changes
    useEffect(() => {
        if (!(!canvas.current && selectedPage && canvasRef.current && fieldProperties)) return;
        canvas.current = new fabric.Canvas(canvasRef.current, {});

        canvas.current.perfLimitSizeTotal = 225000000;
        canvas.current.maxCacheSideLimit = 11000;

        // Set canvas.current size
        CanvasUtils.refreshCanvasSize(canvas.current);
        // Update canvas.current size on window resize
        // eslint-disable-next-line @typescript-eslint/no-unused-vars
        window.addEventListener('resize', (evt) => {
            CanvasUtils.refreshCanvasSize(canvas.current);
        });

        // Set canvas.current configuration options
        // canvas.current.backgroundColor = getColor('$purple-200');
        canvas.current.selectionColor = "white";
        canvas.current.selectionLineWidth = 8;
        // set initial canvas.current size
        staticGridRef.current = CanvasUtils.buildField(fieldProperties);
        canvas.current.add(staticGridRef.current);
        staticGridRef.current.objectCaching = true;

        // Set canvas selection color
        canvas.current.selectionColor = 'rgba(0, 0, 255, 0.2)';
        canvas.current.selectionBorderColor = 'rgba(0, 0, 255, 1)';
        canvas.current.selectionLineWidth = 2;

=======
        canvas.current = new fabric.Canvas(canvasRef.current, {});

        canvas.current.perfLimitSizeTotal = 225000000;
        canvas.current.maxCacheSideLimit = 11000;

        // Set canvas.current size
        CanvasUtils.refreshCanvasSize(canvas.current);
        // Update canvas.current size on window resize
        window.addEventListener('resize', (evt) => {
            CanvasUtils.refreshCanvasSize(canvas.current);
        });

        // Set canvas.current configuration options
        canvas.current.selectionColor = "white";
        canvas.current.selectionLineWidth = 8;
        // set initial canvas.current size
        staticGridRef.current = CanvasUtils.buildField(fieldProperties);
        canvas.current.add(staticGridRef.current);
        staticGridRef.current.objectCaching = true;

        // Set canvas selection color
        canvas.current.selectionColor = 'rgba(0, 0, 255, 0.2)';
        canvas.current.selectionBorderColor = 'rgba(0, 0, 255, 1)';
        canvas.current.selectionLineWidth = 2;

>>>>>>> b8836436
        canvas.current.renderAll()
    }, [selectedPage, fieldProperties]);

    // Initiate listeners
    useEffect(() => {
        if (canvas.current) {
            // Initiate listeners
            initiateListeners();

            // Cleanup
            return () => {
                cleanupListeners();
            }
        }
    }, [initiateListeners, cleanupListeners]);

<<<<<<< HEAD

    // Render the marchers when the canvas.current and marchers are loaded
    useEffect(() => {
        if (canvas.current && !isLoading) {
            CanvasMarcherUtils.updateMarcherLabels({ marchers, canvasMarchers, canvas: canvas.current });
        }
    }, [marchers, isLoading, canvasMarchers]);

    // Update/render the marchers when the selected page or the marcher pages change
    useEffect(() => {
        if (canvas.current && !isLoading && selectedPage) {
            CanvasMarcherUtils.renderMarchers({ canvas: canvas.current, marchers, selectedPage, canvasMarchers, marcherPages });
        }
    }, [marchers, pages, marcherPages, selectedPage, isLoading, canvasMarchers]);

    // TODO implement this for multiple marchers
    // Change the active object when the selected marcher changes
    // useEffect(() => {
    //     if (!(canvas.current && !isLoading && canvasMarchers.length > 0 && selectedMarchers.length > 0))
    //         return;

    //     const selectedMarcherIds = selectedMarchers.map(marcher => marcher.id);
    //     const activeObjects = canvasMarchers.filter(canvasMarcher => selectedMarcherIds.includes(canvasMarcher.marcher_id));
    //     if (activeObjects.length > 0) {
    //         const fabricObjects = activeObjects.map(activeObject => activeObject.fabricObject);
    //         canvas.current.discardActiveObject();
    //         if (fabricObjects && fabricObjects.length > 0)
    //             canvas.current.setActiveObject(new fabric.ActiveSelection(fabricObjects, {
    //                 canvas: canvas.current,
    //             }));
    //     }
    // }, [selectedMarchers, isLoading, canvasMarchers]);

=======
    // Update/render the marchers when the selected page or the marcher pages change
    useEffect(() => {
        if (canvas.current && selectedPage) {
            renderMarchers();
        }
    }, [renderMarchers, selectedPage]);

    // Lock X
>>>>>>> b8836436
    useEffect(() => {
        if (!(canvas.current && uiSettings)) return;
        canvas.current.getObjects().forEach((canvasObj: any) => { canvasObj.lockMovementX = uiSettings.lockX; });
    }, [uiSettings, uiSettings.lockY]);

    // Lock Y
    useEffect(() => {
        if (!(canvas.current && uiSettings)) return;
        canvas.current.getObjects().forEach((canvasObj: any) => { canvasObj.lockMovementY = uiSettings.lockY; });
    }, [uiSettings, uiSettings.lockY]);

    /* --------------------------Animation Functions-------------------------- */

<<<<<<< HEAD
    // eslint-disable-next-line
    const startAnimation = useCallback(() => {
        if (!(canvas.current && selectedPage)) return;
        const nextPage = getNextPage(selectedPage!, pages);
        if (!nextPage) return;
        const nextPageMarcherPages = marcherPages.filter((marcherPage) => marcherPage.page_id === nextPage.id);
        const duration = 1000;

        canvasMarchers.forEach((canvasMarcher) => {
            const marcherPageToUse = nextPageMarcherPages.find((marcherPage) => marcherPage.marcher_id === canvasMarcher.marcher_id);
            const nextLeft = marcherPageToUse?.x;
            const nextTop = marcherPageToUse?.y;
            if (!nextLeft || !nextTop) {
                throw new Error("Marcher page not found - startAnimation: Canvas.tsx");
            }
            const newCoords = CanvasMarcherUtils.realCoordsToCanvasCoords({ canvasMarcher, x: nextLeft, y: nextTop });
            if (!newCoords) return;
            canvasMarcher?.fabricObject?.animate({
                left: newCoords.x,
                top: newCoords.y,
            }, {
                duration: duration,
                onChange: canvas.current!.renderAll.bind(canvas.current),
                easing: linearEasing,
            });
            setTimeout(() => {
                setSelectedPage(nextPage);
                setIsPlaying(false);
            }, duration);
        });
    }, [selectedPage, pages, marcherPages, canvasMarchers, setSelectedPage, setIsPlaying]);

    useEffect(() => {
        if (!(canvas.current && !isLoading && isPlaying)) return;
        startAnimation();
    }, [isLoading, isPlaying, startAnimation]);
=======
    useEffect(() => {
        if (canvas.current && selectedPage) {
            if (isPlaying) {
                const nextPage = Page.getNextPage(selectedPage, pages);
                if (!nextPage)
                    return;

                const nextPageMarcherPages = marcherPages.filter((marcherPage) => marcherPage.page_id === nextPage.id);
                canvas.current.getObjects().forEach((canvasMarcher: CanvasMarcher) => {
                    // If the active object is not a marcher, return
                    if (!(canvasMarcher instanceof CanvasMarcher))
                        return;

                    const marcherPageToUse = nextPageMarcherPages.find((marcherPage) => marcherPage.marcher_id === canvasMarcher.marcherObj.id && marcherPage.page_id === nextPage.id);
                    if (!marcherPageToUse) {
                        console.error("Marcher page not found - startAnimation: Canvas.tsx", canvasMarcher);
                        return;
                    }

                    const callback = canvasMarcher.setNextAnimation(
                        {
                            marcherPage: marcherPageToUse,
                            tempo: selectedPage.tempo,
                            counts: selectedPage.counts
                        }
                    );
                    animationCallbacks.current.push(callback);
                });

                const duration = tempoToDuration(nextPage.tempo);
                canvas.current.requestRenderAll();
                // Set the selected page after the animation is done and set isPlaying to false
                timeoutID.current = setTimeout(() => {
                    setSelectedPage(nextPage);
                    setIsPlaying(false);
                }, duration * selectedPage.counts);
            }
            else {
                animationCallbacks.current.forEach((callback: any) => {
                    // Not sure why these are two functions in Fabric.js
                    (callback[0] as () => void)(); // Stop X animation
                    (callback[1] as () => void)(); // Stop Y animation
                });
                if (timeoutID.current) {
                    clearTimeout(timeoutID.current);
                }
                renderMarchers();
                // canvas.current.getObjects().forEach((canvasMarcher: CanvasMarcher) => {
                //     canvasMarcher.dispose();
                // });
            }
        }
    }, [isPlaying, marcherPages, pages, renderMarchers, selectedPage, setIsPlaying, setSelectedPage]);
>>>>>>> b8836436

    return (
        <div className="canvas-container-custom">
            {((marchers.length > 0 && pages.length > 0) ?
                <canvas ref={canvasRef} id="fieldCanvas" className="field-canvas" />
                : // If there are no marchers or pages, display a message
                <div className="canvas-loading"
                    style={{
                        color: "white",
                        display: "flex",
                        flexDirection: "column",
                        alignItems: "center",
                        justifyContent: "center",
                        height: "100%",
                    }}
                >
                    <h3>To start the show, create Marchers and Pages.</h3>
                    <p>Then {"(Window -> Refresh) or (Ctrl+R)"}</p>
                    <h5>If anything in OpenMarch ever seems broken, a refresh will often fix it.</h5>
                </div>
            )}
        </div>
    );
}

export default Canvas;<|MERGE_RESOLUTION|>--- conflicted
+++ resolved
@@ -4,29 +4,12 @@
 import { useUiSettingsStore } from "../../stores/uiSettings/useUiSettingsStore";
 import { useSelectedPage } from "../../context/SelectedPageContext";
 import { useSelectedMarchers } from "../../context/SelectedMarchersContext";
-<<<<<<< HEAD
-import { idForHtmlToId } from "../../global/Constants";
-import * as CanvasMarcherUtils from "./utils/CanvasMarcherUtils";
-import { updateMarcherPages } from "../../api/api";
 import * as CanvasUtils from "./utils/CanvasUtils";
-import { CanvasMarcher, UpdateMarcherPage } from "../../global/Interfaces";
-=======
-import * as CanvasUtils from "./utils/CanvasUtils";
->>>>>>> b8836436
 import { useFieldProperties } from "@/context/fieldPropertiesContext";
 import { useMarcherStore } from "@/stores/marcher/useMarcherStore";
 import { usePageStore } from "@/stores/page/usePageStore";
 import { useMarcherPageStore } from "@/stores/marcherPage/useMarcherPageStore";
 import { useIsPlaying } from "@/context/IsPlayingContext";
-<<<<<<< HEAD
-import { getNextPage } from "../page/PageUtils";
-
-function Canvas() {
-    const { isPlaying, setIsPlaying } = useIsPlaying()!;
-    const { marchers, marchersAreLoading } = useMarcherStore()!;
-    const { pagesAreLoading, pages } = usePageStore()!;
-    const { marcherPages, marcherPagesAreLoading, fetchMarcherPages } = useMarcherPageStore()!;
-=======
 import { MarcherPage, ModifiedMarcherPageArgs } from "@/global/classes/MarcherPage";
 import { Page } from "@/global/classes/Page";
 import { CanvasMarcher, tempoToDuration } from "@/global/classes/CanvasMarcher";
@@ -36,44 +19,21 @@
     const { marchers } = useMarcherStore()!;
     const { pages } = usePageStore()!;
     const { marcherPages } = useMarcherPageStore()!;
->>>>>>> b8836436
     const { selectedPage, setSelectedPage } = useSelectedPage()!;
     const { setSelectedMarchers } = useSelectedMarchers()!;
     const { fieldProperties } = useFieldProperties()!;
     const { uiSettings } = useUiSettingsStore()!;
-<<<<<<< HEAD
-    const [isLoading, setIsLoading] = React.useState<boolean>(true);
-    const [canvasMarchers] = React.useState<CanvasMarcher[]>([]);
-    const staticGridRef = useRef<fabric.Rect | any>(null);
-    const canvas = useRef<fabric.Canvas | any>(null);
-    const canvasRef = useRef<HTMLCanvasElement>(null);
-=======
     const staticGridRef = useRef<fabric.Rect | any>(null);
     const canvas = useRef<fabric.Canvas | any>(null);
     const canvasRef = useRef<HTMLCanvasElement>(null);
     const animationCallbacks = useRef<any>([]);
     const timeoutID = useRef<any>(null);
->>>>>>> b8836436
 
     /* -------------------------- Listener Functions -------------------------- */
     const handleObjectModified = useCallback((e: any) => {
         if (!selectedPage)
             throw new Error("Selected page not found - handleObjectModified: Canvas.tsx");
 
-<<<<<<< HEAD
-        const changes: UpdateMarcherPage[] = [];
-        activeObjects.forEach((activeObject: any) => {
-            const newCoords = CanvasMarcherUtils.fabricObjectToRealCoords({ canvas: canvas.current, fabricGroup: activeObject as fabric.Group });
-            if (activeObject.id_for_html && newCoords?.x && newCoords?.y) {
-                const marcherId = idForHtmlToId(activeObject.id_for_html);
-                changes.push({ marcher_id: marcherId, page_id: selectedPage!.id, x: newCoords.x, y: newCoords.y });
-            } else {
-                console.error("Marcher or fabric object not found - handleObjectModified: Canvas.tsx");
-            }
-        });
-        updateMarcherPages(changes).then(() => { fetchMarcherPages() });
-    }, [selectedPage, fetchMarcherPages]);
-=======
         const activeObjects = canvas.current.getActiveObjects();
         const modifiedMarcherPages: ModifiedMarcherPageArgs[] = [];
         activeObjects.forEach((activeCanvasMarcher: CanvasMarcher) => {
@@ -91,7 +51,6 @@
 
         MarcherPage.updateMarcherPages(modifiedMarcherPages);
     }, [selectedPage]);
->>>>>>> b8836436
 
     /**
      * Set the selected marcher when selected element changes
@@ -192,19 +151,6 @@
                 canvas.current.renderAll();
             }
         }, 50);
-<<<<<<< HEAD
-
-        // set objectCaching to false after 100ms to improve performance after zooming
-        // This is what prevents the grid from being blurry after zooming
-        clearTimeout(canvas.current.zoomTimeout);
-        canvas.current.zoomTimeout = setTimeout(() => {
-            if (staticGridRef.current.objectCaching) {
-                staticGridRef.current.objectCaching = false;
-                canvas.current.renderAll();
-            }
-        }, 50);
-=======
->>>>>>> b8836436
     };
 
     const initiateListeners = useCallback(() => {
@@ -213,20 +159,11 @@
         canvas.current.on('selection:updated', handleSelect);
         canvas.current.on('selection:created', handleSelect);
         canvas.current.on('selection:cleared', handleDeselect);
-<<<<<<< HEAD
 
         canvas.current.on('mouse:down', handleMouseDown);
         canvas.current.on('mouse:move', handleMouseMove);
         canvas.current.on('mouse:up', handleMouseUp);
         canvas.current.on('mouse:wheel', handleMouseWheel);
-
-=======
-
-        canvas.current.on('mouse:down', handleMouseDown);
-        canvas.current.on('mouse:move', handleMouseMove);
-        canvas.current.on('mouse:up', handleMouseUp);
-        canvas.current.on('mouse:wheel', handleMouseWheel);
->>>>>>> b8836436
     }, [handleObjectModified, handleSelect, handleDeselect]);
 
 
@@ -236,15 +173,6 @@
         canvas.current.off('selection:updated');
         canvas.current.off('selection:created');
         canvas.current.off('selection:cleared');
-<<<<<<< HEAD
-
-        canvas.current.off('mouse:down');
-        canvas.current.off('mouse:move');
-        canvas.current.off('mouse:up');
-        canvas.current.off('mouse:wheel');
-
-    }, []);
-=======
 
         canvas.current.off('mouse:down');
         canvas.current.off('mouse:move');
@@ -283,7 +211,6 @@
         canvas.current.requestRenderAll();
     }, [marchers, selectedPage, marcherPages]);
 
->>>>>>> b8836436
 
     /* -------------------------- useEffects -------------------------- */
     /* Initialize the canvas */
@@ -291,39 +218,6 @@
         if (canvas.current || !selectedPage || !canvasRef.current || !fieldProperties)
             return; // If the canvas is already initialized, or the selected page is not set, return
 
-<<<<<<< HEAD
-    /* Initialize the canvas.current */
-    // Update the objectModified listener when the selected page changes
-    useEffect(() => {
-        if (!(!canvas.current && selectedPage && canvasRef.current && fieldProperties)) return;
-        canvas.current = new fabric.Canvas(canvasRef.current, {});
-
-        canvas.current.perfLimitSizeTotal = 225000000;
-        canvas.current.maxCacheSideLimit = 11000;
-
-        // Set canvas.current size
-        CanvasUtils.refreshCanvasSize(canvas.current);
-        // Update canvas.current size on window resize
-        // eslint-disable-next-line @typescript-eslint/no-unused-vars
-        window.addEventListener('resize', (evt) => {
-            CanvasUtils.refreshCanvasSize(canvas.current);
-        });
-
-        // Set canvas.current configuration options
-        // canvas.current.backgroundColor = getColor('$purple-200');
-        canvas.current.selectionColor = "white";
-        canvas.current.selectionLineWidth = 8;
-        // set initial canvas.current size
-        staticGridRef.current = CanvasUtils.buildField(fieldProperties);
-        canvas.current.add(staticGridRef.current);
-        staticGridRef.current.objectCaching = true;
-
-        // Set canvas selection color
-        canvas.current.selectionColor = 'rgba(0, 0, 255, 0.2)';
-        canvas.current.selectionBorderColor = 'rgba(0, 0, 255, 1)';
-        canvas.current.selectionLineWidth = 2;
-
-=======
         canvas.current = new fabric.Canvas(canvasRef.current, {});
 
         canvas.current.perfLimitSizeTotal = 225000000;
@@ -349,7 +243,6 @@
         canvas.current.selectionBorderColor = 'rgba(0, 0, 255, 1)';
         canvas.current.selectionLineWidth = 2;
 
->>>>>>> b8836436
         canvas.current.renderAll()
     }, [selectedPage, fieldProperties]);
 
@@ -366,41 +259,6 @@
         }
     }, [initiateListeners, cleanupListeners]);
 
-<<<<<<< HEAD
-
-    // Render the marchers when the canvas.current and marchers are loaded
-    useEffect(() => {
-        if (canvas.current && !isLoading) {
-            CanvasMarcherUtils.updateMarcherLabels({ marchers, canvasMarchers, canvas: canvas.current });
-        }
-    }, [marchers, isLoading, canvasMarchers]);
-
-    // Update/render the marchers when the selected page or the marcher pages change
-    useEffect(() => {
-        if (canvas.current && !isLoading && selectedPage) {
-            CanvasMarcherUtils.renderMarchers({ canvas: canvas.current, marchers, selectedPage, canvasMarchers, marcherPages });
-        }
-    }, [marchers, pages, marcherPages, selectedPage, isLoading, canvasMarchers]);
-
-    // TODO implement this for multiple marchers
-    // Change the active object when the selected marcher changes
-    // useEffect(() => {
-    //     if (!(canvas.current && !isLoading && canvasMarchers.length > 0 && selectedMarchers.length > 0))
-    //         return;
-
-    //     const selectedMarcherIds = selectedMarchers.map(marcher => marcher.id);
-    //     const activeObjects = canvasMarchers.filter(canvasMarcher => selectedMarcherIds.includes(canvasMarcher.marcher_id));
-    //     if (activeObjects.length > 0) {
-    //         const fabricObjects = activeObjects.map(activeObject => activeObject.fabricObject);
-    //         canvas.current.discardActiveObject();
-    //         if (fabricObjects && fabricObjects.length > 0)
-    //             canvas.current.setActiveObject(new fabric.ActiveSelection(fabricObjects, {
-    //                 canvas: canvas.current,
-    //             }));
-    //     }
-    // }, [selectedMarchers, isLoading, canvasMarchers]);
-
-=======
     // Update/render the marchers when the selected page or the marcher pages change
     useEffect(() => {
         if (canvas.current && selectedPage) {
@@ -409,7 +267,6 @@
     }, [renderMarchers, selectedPage]);
 
     // Lock X
->>>>>>> b8836436
     useEffect(() => {
         if (!(canvas.current && uiSettings)) return;
         canvas.current.getObjects().forEach((canvasObj: any) => { canvasObj.lockMovementX = uiSettings.lockX; });
@@ -423,44 +280,6 @@
 
     /* --------------------------Animation Functions-------------------------- */
 
-<<<<<<< HEAD
-    // eslint-disable-next-line
-    const startAnimation = useCallback(() => {
-        if (!(canvas.current && selectedPage)) return;
-        const nextPage = getNextPage(selectedPage!, pages);
-        if (!nextPage) return;
-        const nextPageMarcherPages = marcherPages.filter((marcherPage) => marcherPage.page_id === nextPage.id);
-        const duration = 1000;
-
-        canvasMarchers.forEach((canvasMarcher) => {
-            const marcherPageToUse = nextPageMarcherPages.find((marcherPage) => marcherPage.marcher_id === canvasMarcher.marcher_id);
-            const nextLeft = marcherPageToUse?.x;
-            const nextTop = marcherPageToUse?.y;
-            if (!nextLeft || !nextTop) {
-                throw new Error("Marcher page not found - startAnimation: Canvas.tsx");
-            }
-            const newCoords = CanvasMarcherUtils.realCoordsToCanvasCoords({ canvasMarcher, x: nextLeft, y: nextTop });
-            if (!newCoords) return;
-            canvasMarcher?.fabricObject?.animate({
-                left: newCoords.x,
-                top: newCoords.y,
-            }, {
-                duration: duration,
-                onChange: canvas.current!.renderAll.bind(canvas.current),
-                easing: linearEasing,
-            });
-            setTimeout(() => {
-                setSelectedPage(nextPage);
-                setIsPlaying(false);
-            }, duration);
-        });
-    }, [selectedPage, pages, marcherPages, canvasMarchers, setSelectedPage, setIsPlaying]);
-
-    useEffect(() => {
-        if (!(canvas.current && !isLoading && isPlaying)) return;
-        startAnimation();
-    }, [isLoading, isPlaying, startAnimation]);
-=======
     useEffect(() => {
         if (canvas.current && selectedPage) {
             if (isPlaying) {
@@ -514,7 +333,6 @@
             }
         }
     }, [isPlaying, marcherPages, pages, renderMarchers, selectedPage, setIsPlaying, setSelectedPage]);
->>>>>>> b8836436
 
     return (
         <div className="canvas-container-custom">
