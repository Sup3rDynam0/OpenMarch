import { useSelectedPage } from "../../context/SelectedPageContext";
<<<<<<< HEAD
import { updatePages } from "../../api/api";
import { useEffect, useRef } from "react";
=======
import { useEffect } from "react";
>>>>>>> b8836436
import { usePageStore } from "@/stores/page/usePageStore";
import { Page } from "@/global/classes/Page";

function PageEditor() {
    const { selectedPage } = useSelectedPage()!;
<<<<<<< HEAD
    const { pages, fetchPages } = usePageStore()!;
    const countsInputRef = useRef<HTMLInputElement>(null);
    const formRef = useRef<HTMLFormElement>(null);
=======
    const { pages } = usePageStore()!;
>>>>>>> b8836436

    const countsInputId = "page-counts";
    const formId = "edit-page-form";

    const handleSubmit = (event: React.FormEvent<HTMLFormElement>) => {
        event.preventDefault();
        const form = event.currentTarget;
        const counts = form[countsInputId].value;

        if (selectedPage) {
            Page.updatePages([{ id: selectedPage.id, counts: counts }]);
        }

        // Remove focus from the input field
        if (countsInputRef.current) {
            countsInputRef.current.blur();
            countsInputRef.current.defaultValue = counts;
            countsInputRef.current.value = counts;
        }
    };

    const handleKeyDown = (event: React.KeyboardEvent<HTMLInputElement>) => {
        // Get the current value
        let currentValue = parseInt((event.target as HTMLInputElement).value);

        // Check which key was pressed
        switch (event.key) {
            case 'ArrowUp':
            case 'ArrowRight':
                // Increase the value by 1
                currentValue++;
                break;
            case 'ArrowDown':
            case 'ArrowLeft':
                // Decrease the value by 1
                currentValue--;
                break;
            default:
                // If the key wasn't an arrow key, do nothing
                return;
        }

        // Prevent the default action to stop the cursor from moving
        event.preventDefault();

        // Update the value
        (event.target as HTMLInputElement).value = currentValue.toString();
    };

    const handleBlur = (event: React.FocusEvent<HTMLInputElement>) => {
        // Reset the value to the default
        if (selectedPage) {
            // (event.target as HTMLInputElement).value = selectedPage.counts.toString();
            (event.target as HTMLInputElement).blur();
            resetForm();
        }
    };

    const resetForm = () => {
        if (formRef.current)
            formRef.current.reset();
    };

    // Reset the form when the selected page changes so the values are correct
    useEffect(() => {
        resetForm();
    }, [selectedPage]);

    return (
        <>{selectedPage && <div className="page-editor editor">
            <h3 className="header">
                <span>Page</span>
                <span>{selectedPage.name}</span>
            </h3>
            <form className="edit-group" id={formId} onSubmit={handleSubmit} ref={formRef}>
                {/* <div className="input-group">
                    <label htmlFor="page-name">Name</label>
                    <input type="text" value={selectedPage.name} onChange={undefined} id="page-name" />
                </div> */}
                <div className="input-group">
                    <label htmlFor={countsInputId}>Counts</label>
                    <input type="number" defaultValue={selectedPage.counts} ref={countsInputRef}
                        id={countsInputId} onKeyDown={handleKeyDown} onBlur={handleBlur}
                    />
                </div>
                <div className="input-group">
                    <label htmlFor="page-order">Order</label>
                    <input type="string" value={(pages.indexOf(selectedPage) + 1) + "/" + pages.length} id="page-order" disabled={true} />
                </div>
                {/* <div className="input-group">
                    <label htmlFor="page-sets">Tempo</label>
                    Not yet implemented
                </div> */}
                {/* This is here so the form submits when enter is pressed */}
                <button type="submit" style={{ display: 'none' }}>
                    Submit
                </button>
            </form>
        </div>
        }</>
    );
}

export default PageEditor;<|MERGE_RESOLUTION|>--- conflicted
+++ resolved
@@ -1,22 +1,11 @@
 import { useSelectedPage } from "../../context/SelectedPageContext";
-<<<<<<< HEAD
-import { updatePages } from "../../api/api";
-import { useEffect, useRef } from "react";
-=======
 import { useEffect } from "react";
->>>>>>> b8836436
 import { usePageStore } from "@/stores/page/usePageStore";
 import { Page } from "@/global/classes/Page";
 
 function PageEditor() {
     const { selectedPage } = useSelectedPage()!;
-<<<<<<< HEAD
-    const { pages, fetchPages } = usePageStore()!;
-    const countsInputRef = useRef<HTMLInputElement>(null);
-    const formRef = useRef<HTMLFormElement>(null);
-=======
     const { pages } = usePageStore()!;
->>>>>>> b8836436
 
     const countsInputId = "page-counts";
     const formId = "edit-page-form";
