--- conflicted
+++ resolved
@@ -1,11 +1,7 @@
 import { act, renderHook } from '@testing-library/react';
 import { FieldPropertiesProvider, useFieldProperties } from '../fieldPropertiesContext';
 import * as api from '@/api/api';
-<<<<<<< HEAD
-import { mockV1FieldProperties } from "./mocks";
-=======
 import { mockV1FieldProperties } from "@/__mocks__/globalMocks";
->>>>>>> b8836436
 
 describe('SelectedPageContext', () => {
     beforeEach(() => {
